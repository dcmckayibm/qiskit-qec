# -*- coding: utf-8 -*-

# This code is part of Qiskit.
#
# (C) Copyright IBM 2019.
#
# This code is licensed under the Apache License, Version 2.0. You may
# obtain a copy of this license in the LICENSE.txt file in the root directory
# of this source tree or at http://www.apache.org/licenses/LICENSE-2.0.
#
# Any modifications or derivative works of this code must retain this
# copyright notice, and modified files need to carry a notice indicating
# that they have been altered from the originals.

# pylint: disable=invalid-name

"""
Graph used as the basis of decoders.
"""
import itertools
import logging
from typing import List, Tuple

import numpy as np
import rustworkx as rx
from qiskit_qec.analysis.faultenumerator import FaultEnumerator


class DecodingGraph:
    """
    Class to construct the decoding graph for the code given by a CodeCircuit object,
    for use in a decoder.
    Class to construct the graph corresponding to the possible syndromes
    of a quantum error correction code, and then run suitable decoders.
    """

    def __init__(self, code, brute=False):
        """
        Args:
            code (CodeCircuit): The QEC code circuit object for which this decoding
                graph will be created. If None, graph will initialized as empty.
            brute (bool): Whether to create the graph by analysing the circuits,
            or to use a helper method from the code class (if available).
        """

        self.code = code
        self.brute = brute

        self._make_syndrome_graph()

    def _make_syndrome_graph(self):

<<<<<<< HEAD
        S = rx.PyGraph(multigraph=False)
        self.hyperedges = []

        # get the circuit used as the base case
        if isinstance(self.code.circuit, dict):
            if "base" not in dir(self.code):
                base = "0"
            else:
                base = self.code.base
            qc = self.code.circuit[base]
        else:
            qc = self.code.circuit

        if self.code is not None:
            fe = FaultEnumerator(qc, method="stabilizer")
            blocks = list(fe.generate_blocks())
            fault_paths = list(itertools.chain(*blocks))

            for _, _, _, output in fault_paths:
                string = "".join([str(c) for c in output[::-1]])
                nodes = self.code.string2nodes(string)
                for node in nodes:
                    if node not in S.nodes():
                        S.add_node(node)
                hyperedge = {}
                for source in nodes:
                    for target in nodes:
                        if target != source:
                            n0 = S.nodes().index(source)
                            n1 = S.nodes().index(target)
                            qubits = []
                            if not (source["is_boundary"] and target["is_boundary"]):
                                qubits = list(set(source["qubits"]).intersection(target["qubits"]))
                            if source["time"] != target["time"] and len(qubits) > 1:
                                qubits = []
                            edge = {"qubits": qubits, "weight": 1}
                            S.add_edge(n0, n1, edge)
                            if (n1, n0) not in hyperedge:
                                hyperedge[n0, n1] = edge
                if hyperedge and hyperedge not in self.hyperedges:
                    self.hyperedges.append(hyperedge)

        self.graph = S
=======
        if not self.brute and hasattr(self.code, "_make_syndrome_graph"):
            self.graph, self.hyperedges = self.code._make_syndrome_graph()
        else:
            S = rx.PyGraph(multigraph=False)
            self.hyperedges = []

            if self.code is not None:

                # get the circuit used as the base case
                if isinstance(self.code.circuit, dict):
                    if "base" not in dir(self.code):
                        base = "0"
                    else:
                        base = self.code.base
                    qc = self.code.circuit[base]
                else:
                    qc = self.code.circuit

                fe = FaultEnumerator(qc, method="stabilizer")
                blocks = list(fe.generate_blocks())
                fault_paths = list(itertools.chain(*blocks))

                for _, _, _, output in fault_paths:
                    string = "".join([str(c) for c in output[::-1]])
                    nodes = self.code.string2nodes(string)
                    for node in nodes:
                        if node not in S.nodes():
                            S.add_node(node)
                    hyperedge = {}
                    for source in nodes:
                        for target in nodes:
                            if target != source:
                                n0 = S.nodes().index(source)
                                n1 = S.nodes().index(target)
                                qubits = []
                                if not (source["is_boundary"] and target["is_boundary"]):
                                    qubits = list(
                                        set(source["qubits"]).intersection(target["qubits"])
                                    )
                                if source["time"] != target["time"] and len(qubits) > 1:
                                    qubits = []
                                edge = {"qubits": qubits, "weight": 1}
                                S.add_edge(n0, n1, edge)
                                if (n1, n0) not in hyperedge:
                                    hyperedge[n0, n1] = edge
                    if hyperedge and hyperedge not in self.hyperedges:
                        self.hyperedges.append(hyperedge)

            self.graph = S
>>>>>>> eb9494e0

    def get_error_probs(self, results, logical="0"):
        """
        Generate probabilities of single error events from result counts.

        Args:
            results (dict): A results dictionary.
            logical (string): Logical value whose results are used.
        Returns:
            dict: Keys are the edges for specific error
            events, and values are the calculated probabilities.
        Additional information:
            Uses `results` to estimate the probability of the errors that
            create the pairs of nodes specified by the edge.
            Default calculation method is that of Spitz, et al.
            https://doi.org/10.1002/qute.201800012
        """

        shots = sum(results.values())

        neighbours = {}
        av_v = {}
        for n in self.graph.node_indexes():
            av_v[n] = 0
            neighbours[n] = []

        av_vv = {}
        av_xor = {}
        for n0, n1 in self.graph.edge_list():
            av_vv[n0, n1] = 0
            av_xor[n0, n1] = 0
            neighbours[n0].append(n1)
            neighbours[n1].append(n0)

        for string in results:

            # list of i for which v_i=1
            error_nodes = self.code.string2nodes(string, logical=logical)

            for node0 in error_nodes:
                n0 = self.graph.nodes().index(node0)
                av_v[n0] += results[string]
                for n1 in neighbours[n0]:
                    node1 = self.graph[n1]
                    if node1 in error_nodes and (n0, n1) in av_vv:
                        av_vv[n0, n1] += results[string]
                    if node1 not in error_nodes:
                        if (n0, n1) in av_xor:
                            av_xor[n0, n1] += results[string]
                        else:
                            av_xor[n1, n0] += results[string]

        for n in self.graph.node_indexes():
            av_v[n] /= shots
        for n0, n1 in self.graph.edge_list():
            av_vv[n0, n1] /= shots
            av_xor[n0, n1] /= shots

        boundary = []
        error_probs = {}
        for n0, n1 in self.graph.edge_list():

            if self.graph[n0]["is_boundary"]:
                boundary.append(n1)
            elif self.graph[n1]["is_boundary"]:
                boundary.append(n0)
            else:
                if (1 - 2 * av_xor[n0, n1]) != 0:
                    x = (av_vv[n0, n1] - av_v[n0] * av_v[n1]) / (1 - 2 * av_xor[n0, n1])
                    if x < 0.25:
                        error_probs[n0, n1] = max(0, 0.5 - np.sqrt(0.25 - x))
                    else:
                        error_probs[n0, n1] = np.nan
                else:
                    error_probs[n0, n1] = np.nan

        prod = {}
        for n0 in boundary:
            for n1 in self.graph.node_indexes():
                if n0 != n1:
                    if n0 not in prod:
                        prod[n0] = 1
                    if (n0, n1) in error_probs:
                        prod[n0] *= 1 - 2 * error_probs[n0, n1]
                    elif (n1, n0) in error_probs:
                        prod[n0] *= 1 - 2 * error_probs[n1, n0]

        for n0 in boundary:
            error_probs[n0, n0] = 0.5 + (av_v[n0] - 0.5) / prod[n0]

        return error_probs

    def get_error_coords(self, results, logical="0"):
        """
        Generate probabilities of single error events from result counts.

        Args:
            results (dict): A results dictionary.
            logical (string): Logical value whose results are used.
        Returns:
            dict: Keys are the coordinates (qubit, start_time, end_time) for specific error
            events. Time refers to measurement rounds Values are a dictionary whose keys are
            the edges that detected the event, and whose keys are the calculated probabilities.
        Additional information:
            Uses `results` to estimate the probability of the errors that
            create the pairs of nodes specified by the edge.
            Default calculation method is that of Spitz, et al.
            https://doi.org/10.1002/qute.201800012
        """

        error_probs = self.get_error_probs(results, logical=logical)
        nodes = self.graph.nodes()

        if hasattr(self.code, "z_logicals"):
            z_logicals = set(self.code.z_logicals)
        elif hasattr(self.code, "z_logical"):
            z_logicals = {self.code.z_logical}
        else:
            print("No qubits for z logicals found. Proceeding without.")
            z_logicals = set()

        round_length = len(self.code.schedule) + 1

        error_coords = {}
        for (n0, n1), prob in error_probs.items():
            node0 = nodes[n0]
            node1 = nodes[n1]
            if n0 != n1:
                qubits = self.graph.get_edge_data(n0, n1)["qubits"]
                if qubits:
                    # error on a code qubit between rounds, or during a round
                    assert (
                        node0["time"] == node1["time"] and node0["qubits"] != node1["qubits"]
                    ) or (node0["time"] != node1["time"] and node0["qubits"] != node1["qubits"])
                    qubit = qubits[0]
                    # error between rounds
                    if node0["time"] == node1["time"]:
                        dts = []
                        for node in [node0, node1]:
                            pair = [qubit, node["link qubit"]]
                            for dt, pairs in enumerate(self.code.schedule):
                                if pair in pairs:
                                    dts.append(dt)
                        time = [max(0, node0["time"] - 1 + (max(dts) + 1) / round_length)]
                        time.append(node0["time"] + min(dts) / round_length)
                    # error during a round
                    else:
                        # put nodes in descending time order
                        if node0["time"] < node1["time"]:
                            node_pair = [node1, node0]
                        else:
                            node_pair = [node0, node1]
                        # see when in the schedule each node measures the qubit
                        dts = []
                        for node in node_pair:
                            pair = [qubit, node["link qubit"]]
                            for dt, pairs in enumerate(self.code.schedule):
                                if pair in pairs:
                                    dts.append(dt)
                        # use to define fractional time
                        if dts[0] < dts[1]:
                            time = [node_pair[1]["time"] + (dts[0] + 1) / round_length]
                            time.append(node_pair[1]["time"] + dts[1] / round_length)
                        else:
                            # impossible cases get no valid time
                            time = []
                else:
                    # measurement error
                    assert node0["time"] != node1["time"] and node0["qubits"] == node1["qubits"]
                    qubit = node0["link qubit"]
                    time = [node0["time"], node0["time"] + (round_length - 1) / round_length]
                    time.sort()
            else:
                # detected only by one stabilizer
                qubit = list(set(node0["qubits"]).intersection(z_logicals))[0]
                pair = [qubit, node0["link qubit"]]
                for dt, pairs in enumerate(self.code.schedule):
                    if pair in pairs:
                        time = [max(0, node0["time"] - 1 + (dt + 1) / round_length)]
                        time.append(node0["time"] + dt / round_length)

            if time != []:  # only record if not nan
                if (qubit, time[0], time[1]) not in error_coords:
                    error_coords[qubit, time[0], time[1]] = {}
                error_coords[qubit, time[0], time[1]][n0, n1] = prob

        return error_coords

    def weight_syndrome_graph(self, results):
        """Generate weighted syndrome graph from result counts.

        Args:
            results (dict): A results dictionary, as produced by the
            `process_results` method of the code.

        Additional information:
            Uses `results` to estimate the probability of the errors that
            create the pairs of nodes in S. The edge weights are then
            replaced with the corresponding -log(p/(1-p).
        """

        error_probs = self.get_error_probs(results)

        for edge in self.graph.edge_list():
            p = error_probs[self.graph[edge[0]], self.graph[edge[1]]]
            if p == 0:
                w = np.inf
            elif 1 - p == 1:
                w = -np.inf
            else:
                w = -np.log(p / (1 - p))
            self.graph.update_edge(edge[0], edge[1], w)

    def make_error_graph(self, string: str):
        """Returns error graph.

        Args:
            string (str): A string describing the output from the code.

        Returns:
            The subgraph of S which corresponds to the non-trivial
            syndrome elements in the given string.
        """

        E = rx.PyGraph(multigraph=False)
        nodes = self.code.string2nodes(string, all_logicals=True)
        for node in nodes:
            if node not in E.nodes():
                E.add_node(node)

        # for each pair of nodes in error create an edge and weight with the
        # distance
        def weight_fn(edge):
            return int(edge["weight"])

        distance_matrix = rx.graph_floyd_warshall_numpy(self.graph, weight_fn=weight_fn)

        for source_index in E.node_indexes():
            for target_index in E.node_indexes():
                source = E[source_index]
                target = E[target_index]
                if target != source:
                    distance = int(
                        distance_matrix[self.graph.nodes().index(source)][
                            self.graph.nodes().index(target)
                        ]
                    )
                    E.add_edge(source_index, target_index, -distance)
        return E


class CSSDecodingGraph:
    """
    Class to construct the decoding graph required for the CircuitModelMatchingDecoder
    for a generic CSS code.
    """

    def __init__(
        self,
        css_x_gauge_ops: List[Tuple[int]],
        css_x_stabilizer_ops: List[Tuple[int]],
        css_x_boundary: List[Tuple[int]],
        css_z_gauge_ops: List[Tuple[int]],
        css_z_stabilizer_ops: List[Tuple[int]],
        css_z_boundary: List[Tuple[int]],
        blocks: int,
        round_schedule: str,
        basis: str,
    ):

        self.css_x_gauge_ops = css_x_gauge_ops
        self.css_x_stabilizer_ops = css_x_stabilizer_ops
        self.css_x_boundary = css_x_boundary
        self.css_z_gauge_ops = css_z_gauge_ops
        self.css_z_stabilizer_ops = css_z_stabilizer_ops
        self.css_z_boundary = css_z_boundary
        self.blocks = blocks
        self.round_schedule = round_schedule
        self.basis = basis

        self.layer_types = self._layer_types(self.blocks, self.round_schedule, self.basis)

        self._decoding_graph()

    def _layer_types(self, blocks: int, round_schedule: str, basis: str) -> List[str]:
        """Return a list of decoding graph layer types.

        The entries are 'g' for gauge and 's' for stabilizer.
        """
        layer_types = []
        last_step = basis
        for _ in range(blocks):
            for step in round_schedule:
                if basis == "z" and step == "z" and last_step == "z":
                    layer_types.append("g")
                elif basis == "z" and step == "z" and last_step == "x":
                    layer_types.append("s")
                elif basis == "x" and step == "x" and last_step == "x":
                    layer_types.append("g")
                elif basis == "x" and step == "x" and last_step == "z":
                    layer_types.append("s")
                last_step = step
        if last_step == basis:
            layer_types.append("g")
        else:
            layer_types.append("s")
        return layer_types

    def _decoding_graph(self):
        """Construct the decoding graph for the given basis.

        This method sets edge weights all to 1 and is based on
        computing intersections of operator supports.

        Returns a tuple (idxmap, node_layers, G)
        where idxmap is a dict
        mapping tuples (t, qubit_set) to integer vertex indices in the
        decoding graph G. The list node_layers contains lists of nodes
        for each time step.
        """
        graph = rx.PyGraph(multigraph=False)
        gauges = []
        stabilizers = []
        boundary = []
        if self.basis == "z":
            gauges = self.css_z_gauge_ops
            stabilizers = self.css_z_stabilizer_ops
            boundary = self.css_z_boundary
        elif self.basis == "x":
            gauges = self.css_x_gauge_ops
            stabilizers = self.css_x_stabilizer_ops
            boundary = self.css_x_boundary

        # Construct the decoding graph
        idx = 0  # vertex index counter
        idxmap = {}  # map from vertex data (t, qubits) to vertex index
        node_layers = []
        for time, layer in enumerate(self.layer_types):
            # Add vertices at time t
            node_layer = []
            if layer == "g":
                all_z = gauges
            elif layer == "s":
                all_z = stabilizers
            for supp in all_z:
                node = {"time": time, "qubits": supp, "highlighted": False}
                graph.add_node(node)
                logging.debug("node %d t=%d %s", idx, time, supp)
                idxmap[(time, tuple(supp))] = idx
                node_layer.append(idx)
                idx += 1
            for supp in boundary:
                # Add optional is_boundary property for pymatching
                node = {"time": time, "qubits": supp, "highlighted": False, "is_boundary": True}
                graph.add_node(node)
                logging.debug("boundary %d t=%d %s", idx, time, supp)
                idxmap[(time, tuple(supp))] = idx
                node_layer.append(idx)
                idx += 1
            node_layers.append(node_layer)
            if layer == "g":
                all_z = gauges + boundary
            elif layer == "s":
                all_z = stabilizers + boundary
            # Add space-like edges at time t
            # The qubit sets of any pair of vertices at time
            # t can intersect on multiple qubits.
            # If they intersect, we add an edge and label it by
            # one of the common qubits. This makes an assumption
            # that the intersection operator is equivalent to a single
            # qubit operator modulo the gauge group.
            # Space-like edges do not correspond to syndrome errors, so the
            # syndrome property is an empty list.
            for i, op_g in enumerate(all_z):
                for j in range(i + 1, len(all_z)):
                    op_h = all_z[j]
                    com = list(set(op_g).intersection(set(op_h)))
                    if -1 in com:
                        com.remove(-1)
                    if len(com) > 0:
                        # Include properties for use with pymatching:
                        # qubit_id is an integer or set of integers
                        # weight is a floating point number
                        # error_probability is a floating point number
                        edge = {
                            "qubits": [com[0]],
                            "measurement_error": 0,
                            "weight": 1,
                            "highlighted": False,
                        }
                        graph.add_edge(
                            idxmap[(time, tuple(op_g))], idxmap[(time, tuple(op_h))], edge
                        )
                        logging.debug("spacelike t=%d (%s, %s)", time, op_g, op_h)
                        logging.debug(
                            " qubits %s",
                            [com[0]],
                        )

            # Add boundary space-like edges
            for i in range(len(boundary) - 1):
                bound_g = boundary[i]
                bound_h = boundary[i + 1]
                # Include properties for use with pymatching:
                # qubit_id is an integer or set of integers
                # weight is a floating point number
                # error_probability is a floating point number
                edge = {
                    "qubits": [],
                    "measurement_error": 0,
                    "weight": 0,
                    "highlighted": False,
                }
                graph.add_edge(idxmap[(time, tuple(bound_g))], idxmap[(time, tuple(bound_h))], edge)
                logging.debug("spacelike boundary t=%d (%s, %s)", time, bound_g, bound_h)

            # Add (space)time-like edges from t to t-1
            # By construction, the qubit sets of pairs of vertices at S and T
            # at times t-1 and t respectively
            # either (a) contain each other (S subset T or T subset S) and
            # |S|,|T|>1,
            # (b) intersect on one or more qubits, or (c) are disjoint.
            # In case (a), we add an edge that corresponds to a syndrome bit
            # error at time t-1.
            # In case (b), we add an edge that corresponds to a spacetime hook
            # error, i.e. a syndrome bit error at time t-1
            # together with an error on one of the common qubits. Again
            # this makes an assumption that all such errors are equivalent.
            # In case (c), we do not add an edge.
            # Important: some space-like hooks are not accounted for.
            # They can have longer paths between non-intersecting operators.
            # We will account for these in _revise_decoding_graph if needed.
            if time > 0:
                current_sets = gauges
                prior_sets = gauges
                if self.layer_types[time] == "s":
                    current_sets = stabilizers
                if self.layer_types[time - 1] == "s":
                    prior_sets = stabilizers
                for op_g in current_sets:
                    for op_h in prior_sets:
                        com = list(set(op_g).intersection(set(op_h)))
                        if -1 in com:
                            com.remove(-1)
                        if len(com) > 0:  # not Case (c)
                            # Include properties for use with pymatching:
                            # qubit_id is an integer or set of integers
                            # weight is a floating point number
                            # error_probability is a floating point number
                            # Case (a)
                            if set(com) == set(op_h) or set(com) == set(op_g):
                                edge = {
                                    "qubits": [],
                                    "measurement_error": 1,
                                    "weight": 1,
                                    "highlighted": False,
                                }
                                graph.add_edge(
                                    idxmap[(time - 1, tuple(op_h))],
                                    idxmap[(time, tuple(op_g))],
                                    edge,
                                )
                                logging.debug("timelike t=%d (%s, %s)", time, op_g, op_h)
                            else:  # Case (b)
                                edge = {
                                    "qubits": [com[0]],
                                    "measurement_error": 1,
                                    "weight": 1,
                                    "highlighted": False,
                                }
                                graph.add_edge(
                                    idxmap[(time - 1, tuple(op_h))],
                                    idxmap[(time, tuple(op_g))],
                                    edge,
                                )
                                logging.debug("spacetime hook t=%d (%s, %s)", time, op_g, op_h)
                                logging.debug(" qubits %s", [com[0]])
                # Add a single time-like edge between boundary vertices at
                # time t-1 and t
                edge = {
                    "qubits": [],
                    "measurement_error": 0,
                    "weight": 0,
                    "highlighted": False,
                }
                graph.add_edge(
                    idxmap[(time - 1, tuple(boundary[0]))], idxmap[(time, tuple(boundary[0]))], edge
                )
                logging.debug("boundarylink t=%d", time)

        self.idxmap = idxmap
        self.node_layers = node_layers
        self.graph = graph<|MERGE_RESOLUTION|>--- conflicted
+++ resolved
@@ -50,51 +50,6 @@
 
     def _make_syndrome_graph(self):
 
-<<<<<<< HEAD
-        S = rx.PyGraph(multigraph=False)
-        self.hyperedges = []
-
-        # get the circuit used as the base case
-        if isinstance(self.code.circuit, dict):
-            if "base" not in dir(self.code):
-                base = "0"
-            else:
-                base = self.code.base
-            qc = self.code.circuit[base]
-        else:
-            qc = self.code.circuit
-
-        if self.code is not None:
-            fe = FaultEnumerator(qc, method="stabilizer")
-            blocks = list(fe.generate_blocks())
-            fault_paths = list(itertools.chain(*blocks))
-
-            for _, _, _, output in fault_paths:
-                string = "".join([str(c) for c in output[::-1]])
-                nodes = self.code.string2nodes(string)
-                for node in nodes:
-                    if node not in S.nodes():
-                        S.add_node(node)
-                hyperedge = {}
-                for source in nodes:
-                    for target in nodes:
-                        if target != source:
-                            n0 = S.nodes().index(source)
-                            n1 = S.nodes().index(target)
-                            qubits = []
-                            if not (source["is_boundary"] and target["is_boundary"]):
-                                qubits = list(set(source["qubits"]).intersection(target["qubits"]))
-                            if source["time"] != target["time"] and len(qubits) > 1:
-                                qubits = []
-                            edge = {"qubits": qubits, "weight": 1}
-                            S.add_edge(n0, n1, edge)
-                            if (n1, n0) not in hyperedge:
-                                hyperedge[n0, n1] = edge
-                if hyperedge and hyperedge not in self.hyperedges:
-                    self.hyperedges.append(hyperedge)
-
-        self.graph = S
-=======
         if not self.brute and hasattr(self.code, "_make_syndrome_graph"):
             self.graph, self.hyperedges = self.code._make_syndrome_graph()
         else:
@@ -144,7 +99,6 @@
                         self.hyperedges.append(hyperedge)
 
             self.graph = S
->>>>>>> eb9494e0
 
     def get_error_probs(self, results, logical="0"):
         """
